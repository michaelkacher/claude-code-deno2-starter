/**
 * Reset Password Page
 * Handles password reset with token from email link
 */

import { Handlers, PageProps } from "$fresh/server.ts";
import ResetPasswordForm from "../islands/ResetPasswordForm.tsx";

interface ResetData {
  tokenValid: boolean;
  reason?: string;
  token?: string;
}

export const handler: Handlers<ResetData> = {
  async GET(req, ctx) {
    const url = new URL(req.url);
    const token = url.searchParams.get('token');

    if (!token) {
      return ctx.render({ tokenValid: false, reason: 'missing' });
    }

    try {
<<<<<<< HEAD
      // Derive API URL from request origin to avoid hardcoding environment-specific URLs
      const requestUrl = new URL(req.url);
      const apiUrl = Deno.env.get('API_URL') || 
        `${requestUrl.protocol}//${requestUrl.hostname}:8000/api`;
=======
      // Derive API URL from request origin
      const apiUrl = `${url.protocol}//${url.hostname}:8000/api`;
>>>>>>> 1a73a827
      const response = await fetch(`${apiUrl}/auth/validate-reset-token?token=${token}`);
      const data = await response.json();

      return ctx.render({
        tokenValid: data.data.valid,
        reason: data.data.reason,
        token: token
      });
    } catch (error) {
      return ctx.render({ tokenValid: false, reason: 'error' });
    }
  },
};

export default function ResetPasswordPage({ data, url }: PageProps<ResetData>) {
  if (!data.tokenValid) {
    return (
      <div class="min-h-screen bg-gradient-to-br from-purple-50 to-blue-50 flex items-center justify-center p-4">
        <div class="max-w-md w-full bg-white rounded-lg shadow-lg p-8 text-center">
          <div class="mx-auto flex items-center justify-center h-16 w-16 rounded-full bg-red-100 mb-4">
            <svg class="h-8 w-8 text-red-600" fill="none" viewBox="0 0 24 24" stroke="currentColor">
              <path stroke-linecap="round" stroke-linejoin="round" stroke-width="2" d="M6 18L18 6M6 6l12 12" />
            </svg>
          </div>
          <h1 class="text-2xl font-bold text-gray-900 mb-2">Invalid Reset Link</h1>
          <p class="text-gray-600 mb-6">
            {data.reason === 'expired' 
              ? 'This password reset link has expired. Reset links are valid for 1 hour.'
              : data.reason === 'missing'
              ? 'No reset token provided. Please use the link from your email.'
              : 'This password reset link is invalid or has already been used.'}
          </p>
          <div class="space-y-3">
            <a
              href="/forgot-password"
              class="block w-full bg-gradient-to-r from-purple-600 to-blue-600 text-white py-2 px-4 rounded-md hover:from-purple-700 hover:to-blue-700 transition-colors font-medium"
            >
              Request New Reset Link
            </a>
            <a
              href="/login"
              class="block w-full border border-gray-300 text-gray-700 py-2 px-4 rounded-md hover:bg-gray-50 transition-colors font-medium"
            >
              Back to Login
            </a>
          </div>
        </div>
      </div>
    );
  }

  return (
    <div class="min-h-screen bg-gradient-to-br from-purple-50 to-blue-50 flex items-center justify-center p-4">
      <div class="max-w-md w-full bg-white rounded-lg shadow-lg p-8">
        <div class="text-center mb-8">
          <div class="mx-auto flex items-center justify-center h-16 w-16 rounded-full bg-purple-100 mb-4">
            <svg class="h-8 w-8 text-purple-600" fill="none" viewBox="0 0 24 24" stroke="currentColor">
              <path stroke-linecap="round" stroke-linejoin="round" stroke-width="2" d="M15 7a2 2 0 012 2m4 0a6 6 0 01-7.743 5.743L11 17H9v2H7v2H4a1 1 0 01-1-1v-2.586a1 1 0 01.293-.707l5.964-5.964A6 6 0 1121 9z" />
            </svg>
          </div>
          <h1 class="text-2xl font-bold text-gray-900 mb-2">Reset Your Password</h1>
          <p class="text-gray-600">
            Enter your new password below.
          </p>
        </div>

        <ResetPasswordForm token={data.token!} />

        <div class="mt-6 text-center">
          <a
            href="/login"
            class="text-sm text-purple-600 hover:text-purple-700 font-medium"
          >
            ← Back to Login
          </a>
        </div>
      </div>
    </div>
  );
}<|MERGE_RESOLUTION|>--- conflicted
+++ resolved
@@ -22,15 +22,8 @@
     }
 
     try {
-<<<<<<< HEAD
-      // Derive API URL from request origin to avoid hardcoding environment-specific URLs
-      const requestUrl = new URL(req.url);
-      const apiUrl = Deno.env.get('API_URL') || 
-        `${requestUrl.protocol}//${requestUrl.hostname}:8000/api`;
-=======
       // Derive API URL from request origin
       const apiUrl = `${url.protocol}//${url.hostname}:8000/api`;
->>>>>>> 1a73a827
       const response = await fetch(`${apiUrl}/auth/validate-reset-token?token=${token}`);
       const data = await response.json();
 
