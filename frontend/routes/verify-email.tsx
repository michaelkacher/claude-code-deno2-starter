--- conflicted
+++ resolved
@@ -26,16 +26,9 @@
 
     try {
       // Call backend API to verify the token
-<<<<<<< HEAD
-      // Derive API URL from request origin to avoid hardcoding environment-specific URLs
-      const requestUrl = new URL(req.url);
-      const apiUrl = Deno.env.get('API_URL') || 
-        `${requestUrl.protocol}//${requestUrl.hostname}:8000/api`;
-=======
       // Derive API URL from request origin, replacing frontend port with backend port
       const origin = new URL(req.url).origin;
       const apiUrl = `${origin.replace(':3000', ':8000')}/api`;
->>>>>>> 1a73a827
       const response = await fetch(`${apiUrl}/auth/verify-email?token=${token}`);
       const data = await response.json();
 
